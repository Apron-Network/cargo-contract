--- conflicted
+++ resolved
@@ -22,13 +22,10 @@
 mod util;
 mod workspace;
 
-<<<<<<< HEAD
-=======
 use self::workspace::ManifestPath;
 
 #[cfg(feature = "extrinsics")]
 use sp_core::{crypto::Pair, sr25519, H256};
->>>>>>> f3777517
 use std::{
     convert::{TryFrom, TryInto},
     path::PathBuf,
@@ -285,13 +282,8 @@
         } => {
             let manifest_path = ManifestPath::try_from(manifest_path.as_ref())?;
             let metadata_file = cmd::metadata::execute(
-<<<<<<< HEAD
-                Default::default(),
+                manifest_path,
                 verbosity.clone().try_into()?,
-=======
-                manifest_path,
-                verbosity.try_into()?,
->>>>>>> f3777517
                 unstable_options.try_into()?,
             )?;
             Ok(format!(
